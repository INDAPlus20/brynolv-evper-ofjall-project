--- conflicted
+++ resolved
@@ -1,10 +1,3 @@
-<<<<<<< HEAD
-
-
-pub mod pata;
-pub mod partitions;
-pub mod fat32;
-=======
 pub mod fat32;
 mod partitions;
 mod pata;
@@ -13,5 +6,4 @@
 	pata::initialize();
 	partitions::initialize();
 	fat32::initialize();
-}
->>>>>>> 4d83596a
+}