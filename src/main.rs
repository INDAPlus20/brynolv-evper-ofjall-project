--- conflicted
+++ resolved
@@ -6,7 +6,6 @@
 #![feature(maybe_uninit_uninit_array)]
 #![feature(maybe_uninit_extra)]
 #![feature(maybe_uninit_ref)]
-<<<<<<< HEAD
 #![feature(const_trait_impl)]
 #![feature(const_mut_refs)]
 #![feature(const_fn_trait_bound)]
@@ -16,11 +15,6 @@
 #![feature(asm)]
 #![feature(const_generics)]
 #![feature(const_maybe_uninit_assume_init)]
-=======
-#![feature(asm)]
-#![feature(const_maybe_uninit_assume_init)]
-#![feature(const_generics)]
->>>>>>> 3e82d98b
 #![feature(const_evaluatable_checked)]
 #![feature(default_alloc_error_handler)]
 
@@ -31,10 +25,7 @@
 mod printer;
 mod allocator;
 mod gdt;
-<<<<<<< HEAD
 mod gui;
-=======
->>>>>>> 3e82d98b
 mod harddisk;
 mod idt;
 mod pic;
@@ -42,18 +33,13 @@
 mod ps2_keyboard;
 mod svec;
 
-<<<<<<< HEAD
 use alloc::{boxed::Box, string::String};
-=======
-use alloc::format;
->>>>>>> 3e82d98b
 use core::{
 	panic::PanicInfo,
 	sync::atomic::{AtomicBool, Ordering},
 };
 
 use bootloader::BootInfo;
-<<<<<<< HEAD
 use gui::widget::{
 	message_box::{ButtonTypes, MessageBox},
 	Event, Widget,
@@ -69,103 +55,16 @@
 	ps2_keyboard::{KeyCode, KeyEvent, Modifiers},
 	svec::SVec,
 };
-=======
-use harddisk::fat32::FatError;
-
-use crate::{ps2_keyboard::KeyCode, svec::SVec};
->>>>>>> 3e82d98b
 
 #[no_mangle]
 pub extern "C" fn _start(boot_info: &'static BootInfo) -> ! {
 	// No function call may precede this one, or else undefined behaviour may be invoked.
 	initialize(boot_info);
 
-<<<<<<< HEAD
 	loop {
 		let event = ps2_keyboard::get_key_event();
 		unsafe {
 			gui::display::send_event(Event::KeyEvent(event));
-=======
-	println!("Hello, World!");
-
-	let mut path_buffer: SVec<u8, 128> = SVec::new();
-
-	loop {
-		let event = ps2_keyboard::get_key_event();
-		if event.keycode == KeyCode::Enter {
-			use harddisk::fat32::SplitLast;
-			println!();
-			match path_buffer.get_slice().split_last_2(&b' ') {
-				(b"read", path) => match unsafe { harddisk::fat32::list_entries(path) } {
-					Ok(e) => {
-						for e in e {
-							println!(
-								"{:12}  {:3}  {}",
-								e.name.to_str(),
-								if e.is_directory { "DIR" } else { "   " },
-								e.size
-							);
-						}
-					}
-					Err(FatError::IsntDirectory) => {
-						let mut buffer = [0; 1024 * 2];
-						match unsafe { harddisk::fat32::read_file(path, &mut buffer) } {
-							Ok(v) => {
-								println!("{}", core::str::from_utf8(&buffer[0..v]).unwrap());
-							}
-							Err(e) => println!("Error: {:#?}", e),
-						}
-					}
-					Err(e) => {
-						println!("Error: {:#?}", e)
-					}
-				},
-				(b"create", path) => match unsafe { harddisk::fat32::create_empty_file(path) } {
-					Ok(info) => println!("{:#?}", info),
-					Err(e) => println!("Error: {:#?}", e),
-				},
-				(b"write", path) => {
-					let data_to_write = include_bytes!("../file_to_write.txt");
-					match unsafe { harddisk::fat32::write_file(path, data_to_write) } {
-						Ok(_) => {}
-						Err(e) => println!("Error: {:#?}", e),
-					}
-				}
-				(b"test", _) => {
-					for i in 0..32 {
-						println!("Creating file {}", i);
-						match unsafe {
-							harddisk::fat32::write_file(
-								format!("EFI>{}", i).as_bytes(),
-								format!("File number {}\n", i).as_bytes(),
-							)
-						} {
-							Ok(_) => {}
-							Err(e) => println!("Error: {:#?}", e),
-						}
-					}
-				}
-				(other, _) => println!(
-					"Unrecognized command '{}'",
-					core::str::from_utf8(other).unwrap()
-				),
-			}
-			while path_buffer.len() > 0 {
-				path_buffer.pop();
-			}
-		} else if let Some(char) = event.char {
-			let mut b = [0; 4];
-			let s = char.encode_utf8(&mut b);
-			for b in s.bytes() {
-				path_buffer.push(b);
-			}
-			print!("{}", s);
-		} else if event.keycode == KeyCode::Backspace {
-			if path_buffer.len() > 0 {
-				path_buffer.pop();
-			}
-			print!("\x08");
->>>>>>> 3e82d98b
 		}
 	}
 }
@@ -200,11 +99,8 @@
 
 			allocator::initialize(&*boot_info.memory_regions);
 
-<<<<<<< HEAD
 			gui::initialize(core::ptr::read(boot_info.framebuffer.as_ref().unwrap()));
 
-=======
->>>>>>> 3e82d98b
 			pic::initialize();
 			// Enabling interrupts must happen AFTER both the GDT and the IDT have been initialized
 			x86_64::instructions::interrupts::enable();
