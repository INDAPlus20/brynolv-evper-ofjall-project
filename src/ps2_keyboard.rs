use core::{
	mem::MaybeUninit,
	ops::{Index, IndexMut},
	sync::atomic::{AtomicBool, Ordering},
};

use spin::Mutex;
use x86_64::structures::idt::InterruptStackFrame;

use crate::svec::SVec;

/// Initializes the PS/2 keyboard driver.
///
/// # Safety
///
/// This should not be called if another call to this function has not yet returned.
///
/// The module `ps2` must be initialized before this function is called.
pub unsafe fn initialize() {
	crate::idt::register_irq(0x20 + 1, interrupt_handler);
}

static DRIVER: Mutex<Driver> = Mutex::new(Driver::new());

static HAS_KEYEVENT_IN_BUFFER: AtomicBool = AtomicBool::new(false);

struct Driver {
	state: DriverState,
	pressed_keys: [bool; 256],
	keyevent_buffer: SVec<KeyEvent, 256>,
}

impl Driver {
	const fn new() -> Self {
		Self {
			state: DriverState::WaitingForNewKeypress,
			pressed_keys: [false; 256],
			keyevent_buffer: SVec::new(),
		}
	}

	fn handle_byte(&mut self, byte: u8) {
		match &mut self.state {
			DriverState::WaitingForNewKeypress => {
				// All bytes lower than 0xE0 are single byte scancodes
				if byte >= 0xE0 {
					let mut svec = SVec::new();
					svec.push(byte);
					self.state = DriverState::InTheMiddleOfReceivingAKeypress(svec);
				} else {
					self.handle_scancode(&mut [byte]);
				}
			}
			DriverState::InTheMiddleOfReceivingAKeypress(svec) => {
				fn handle_scancode_helper<const N: usize>(s: &mut Driver, mut svec: SVec<u8, N>, byte: u8) {
					svec.push(byte);
					s.handle_scancode(svec.get_slice_mut());
					s.state = DriverState::WaitingForNewKeypress;
				}

				match (svec.get_slice(), byte) {
					(&[0xE0], 0x2A | 0xB7) => svec.push(byte),
					(&[0xE0, _], _) => svec.push(byte),
					(&[0xE0, _, _], _) => {
						let svec = svec.clone();
						handle_scancode_helper(self, svec, byte);
					}
					(slice @ &[0xE1, ..], _) => {
						let len = slice.len();
						if len >= 5 {
							let svec = svec.clone();
							handle_scancode_helper(self, svec, byte);
						} else {
							svec.push(byte);
						}
					}
					(&[0xE0], _) => {
						let svec = svec.clone();
						handle_scancode_helper(self, svec, byte);
					}
					_ => {
						svec.push(byte);
						panic!("Unrecognized byte sequence {:#X?}", svec.get_slice());
					}
				}
			}
		}
	}

	fn handle_scancode(&mut self, scancode: &mut [u8]) {
		let was_released = match scancode {
			[b] | [0xE0, b] => {
				let was_released = *b & 0x80 != 0;
				*b &= !0x80;
				was_released
			}
			[0xE0, 0x2A, 0xE0, 0x37] => false,
			[0xE0, 0xB7, 0xE0, 0xAA] => {
				scancode[1] = 0x2A;
				scancode[3] = 0x37;
				true
			}
			_ => false,
		};

		let keycode = match scancode {
			[0x01] => KeyCode::Escape,
			[0x02] => KeyCode::Digit1,
			[0x03] => KeyCode::Digit2,
			[0x04] => KeyCode::Digit3,
			[0x05] => KeyCode::Digit4,
			[0x06] => KeyCode::Digit5,
			[0x07] => KeyCode::Digit6,
			[0x08] => KeyCode::Digit7,
			[0x09] => KeyCode::Digit8,
			[0x0A] => KeyCode::Digit9,
			[0x0B] => KeyCode::Digit0,
			[0x0C] => KeyCode::Plus,
			[0x0D] => KeyCode::Accent,
			[0x0E] => KeyCode::Backspace,
			[0x0F] => KeyCode::Tab,
			[0x10] => KeyCode::Q,
			[0x11] => KeyCode::W,
			[0x12] => KeyCode::E,
			[0x13] => KeyCode::R,
			[0x14] => KeyCode::T,
			[0x15] => KeyCode::Y,
			[0x16] => KeyCode::U,
			[0x17] => KeyCode::I,
			[0x18] => KeyCode::O,
			[0x19] => KeyCode::P,
			[0x1A] => KeyCode::Å,
			[0x1B] => KeyCode::Umlaut,
			[0x1C] => KeyCode::Enter,
			[0x1D] => KeyCode::LeftControl,
			[0x1E] => KeyCode::A,
			[0x1F] => KeyCode::S,
			[0x20] => KeyCode::D,
			[0x21] => KeyCode::F,
			[0x22] => KeyCode::G,
			[0x23] => KeyCode::H,
			[0x24] => KeyCode::J,
			[0x25] => KeyCode::K,
			[0x26] => KeyCode::L,
			[0x27] => KeyCode::Ö,
			[0x28] => KeyCode::Ä,
			[0x29] => KeyCode::Paragraph,
			[0x2A] => KeyCode::LeftShift,
			[0x2B] => KeyCode::Apostrophe,
			[0x2C] => KeyCode::Z,
			[0x2D] => KeyCode::X,
			[0x2E] => KeyCode::C,
			[0x2F] => KeyCode::V,
			[0x30] => KeyCode::B,
			[0x31] => KeyCode::N,
			[0x32] => KeyCode::M,
			[0x33] => KeyCode::Comma,
			[0x34] => KeyCode::Period,
			[0x35] => KeyCode::Dash,
			[0x36] => KeyCode::RightShift,
			[0x37] => KeyCode::NumpadMultiply,
			[0x38] => KeyCode::LeftAlt,
			[0x39] => KeyCode::Space,
			[0x3A] => KeyCode::CapsLock,
			[0x3B] => KeyCode::F1,
			[0x3C] => KeyCode::F2,
			[0x3D] => KeyCode::F3,
			[0x3E] => KeyCode::F4,
			[0x3F] => KeyCode::F5,
			[0x40] => KeyCode::F6,
			[0x41] => KeyCode::F7,
			[0x42] => KeyCode::F8,
			[0x43] => KeyCode::F9,
			[0x44] => KeyCode::F10,
			[0x45] => KeyCode::NumLock,
			[0x46] => KeyCode::ScrollLock,
			[0x47] => KeyCode::Numpad7,
			[0x48] => KeyCode::Numpad8,
			[0x49] => KeyCode::Numpad9,
			[0x4A] => KeyCode::NumbadSubtract,
			[0x4B] => KeyCode::Numpad4,
			[0x4C] => KeyCode::Numpad5,
			[0x4D] => KeyCode::Numpad6,
			[0x4E] => KeyCode::NumbadAdd,
			[0x4F] => KeyCode::Numpad1,
			[0x50] => KeyCode::Numpad2,
			[0x51] => KeyCode::Numpad3,
			[0x52] => KeyCode::Numpad0,
			[0x53] => KeyCode::NumpadDecimal,
			[0x56] => KeyCode::LessThan,
			[0x57] => KeyCode::F11,
			[0x58] => KeyCode::F12,
			[0xE0, 0x10] => KeyCode::PreviousTrack,
			[0xE0, 0x19] => KeyCode::NextTrack,
			[0xE0, 0x1C] => KeyCode::NumpadEnter,
			[0xE0, 0x1D] => KeyCode::RightControl,
			[0xE0, 0x20] => KeyCode::Mute,
			[0xE0, 0x21] => KeyCode::Calculator,
			[0xE0, 0x22] => KeyCode::PlayPause,
			[0xE0, 0x24] => KeyCode::Unknown, //Stop
			[0xE0, 0x2E] => KeyCode::VolumeDown,
			[0xE0, 0x30] => KeyCode::VolumeUp,
			[0xE0, 0x32] => KeyCode::Unknown, // WWW home
			[0xE0, 0x35] => KeyCode::NumpadDivide,
			[0xE0, 0x38] => KeyCode::AltGr,
			[0xE0, 0x47] => KeyCode::Home,
			[0xE0, 0x48] => KeyCode::Up,
			[0xE0, 0x49] => KeyCode::PageUp,
			[0xE0, 0x4B] => KeyCode::Left,
			[0xE0, 0x4D] => KeyCode::Right,
			[0xE0, 0x4F] => KeyCode::End,
			[0xE0, 0x50] => KeyCode::Down,
			[0xE0, 0x51] => KeyCode::PageDown,
			[0xE0, 0x52] => KeyCode::Insert,
			[0xE0, 0x53] => KeyCode::Delete,
			[0xE0, 0x5B] => KeyCode::LeftMeta,  //left GUI
			[0xE0, 0x5C] => KeyCode::RightMeta, //right GUI
			[0xE0, 0x5D] => KeyCode::Menu,      //"apps"
			[0xE0, 0x5E] => KeyCode::Unknown,   //Power
			[0xE0, 0x5F] => KeyCode::Unknown,   //Sleep
			[0xE0, 0x63] => KeyCode::Unknown,   //Wake
			[0xE0, 0x65] => KeyCode::Unknown,   //WWW search
			[0xE0, 0x66] => KeyCode::Unknown,   //WWW favorites
			[0xE0, 0x67] => KeyCode::Unknown,   //WWW refesh (Maybe bind to F5?)
			[0xE0, 0x68] => KeyCode::Unknown,   //WWW stop
			[0xE0, 0x69] => KeyCode::Unknown,   //WWW forward
			[0xE0, 0x6A] => KeyCode::Unknown,   //WWW back
			[0xE0, 0x6B] => KeyCode::Unknown,   //My computer
			[0xE0, 0x6C] => KeyCode::Unknown,   //email
			[0xE0, 0x6D] => KeyCode::Unknown,   //media select
			[0xE0, 0x2A, 0xE0, 0x37] => KeyCode::PrintScreen,
			[0xE1, 0x1D, 0x45, 0xE1, 0x9D, 0xC5] => KeyCode::PauseBreak,
			_ => panic!("Unrecognized keycode"),
		};

		let held = self.is_pressed(keycode);

		if keycode != KeyCode::PauseBreak {
			self.pressed_keys[keycode as usize] = !was_released;
		}

		if !was_released {
			let shift = self.is_pressed(KeyCode::LeftShift) || self.is_pressed(KeyCode::RightShift);
			let ctrl = self.is_pressed(KeyCode::LeftControl) || self.is_pressed(KeyCode::RightControl);
			let alt = self.is_pressed(KeyCode::LeftAlt);
			let altgr = self.is_pressed(KeyCode::AltGr);
			let meta = self.is_pressed(KeyCode::LeftMeta) || self.is_pressed(KeyCode::RightMeta);

			let modifiers = Modifiers {
				shift,
				ctrl,
				alt,
				altgr,
				meta,
			};

			let char = self.translate_keycode(keycode, modifiers);

			let keystate = if held {
				KeyState::Held
			} else {
				KeyState::Pressed
			};

			let keyevent = KeyEvent {
				keycode,
				modifiers,
				char,
				state: keystate,
			};

			self.keyevent_buffer.push(keyevent);

			HAS_KEYEVENT_IN_BUFFER.store(true, Ordering::Release);
		}
	}

	fn translate_keycode(&self, keycode: KeyCode, modifiers: Modifiers) -> Option<char> {
		const NONE: Modifiers = Modifiers::NONE;
		const SHIFT: Modifiers = Modifiers::SHIFT;
		const ALTGR: Modifiers = Modifiers::ALTGR;

		Some(match (keycode, modifiers) {
			(KeyCode::Paragraph, NONE) => '§',
			(KeyCode::Digit1, NONE) => '1',
			(KeyCode::Digit2, NONE) => '2',
			(KeyCode::Digit3, NONE) => '3',
			(KeyCode::Digit4, NONE) => '4',
			(KeyCode::Digit5, NONE) => '5',
			(KeyCode::Digit6, NONE) => '6',
			(KeyCode::Digit7, NONE) => '7',
			(KeyCode::Digit8, NONE) => '8',
			(KeyCode::Digit9, NONE) => '9',
			(KeyCode::Digit0, NONE) => '0',
			(KeyCode::Plus, NONE) => '+',
			(KeyCode::Accent, NONE) => '´',
			(KeyCode::NumpadDivide, NONE) => '/',
			(KeyCode::NumpadMultiply, NONE) => '*',
			(KeyCode::NumbadSubtract, NONE) => '-',
			(KeyCode::Tab, NONE) => '\t',
			(KeyCode::Q, NONE) => 'q',
			(KeyCode::W, NONE) => 'w',
			(KeyCode::E, NONE) => 'e',
			(KeyCode::R, NONE) => 'r',
			(KeyCode::T, NONE) => 't',
			(KeyCode::Y, NONE) => 'y',
			(KeyCode::U, NONE) => 'u',
			(KeyCode::I, NONE) => 'i',
			(KeyCode::O, NONE) => 'o',
			(KeyCode::P, NONE) => 'p',
			(KeyCode::Å, NONE) => 'å',
			(KeyCode::Umlaut, NONE) => '¨',
			(KeyCode::Enter, NONE) => '\n',
			(KeyCode::Numpad7, NONE) => '7',
			(KeyCode::Numpad8, NONE) => '8',
			(KeyCode::Numpad9, NONE) => '9',
			(KeyCode::NumbadAdd, NONE) => '+',
			(KeyCode::A, NONE) => 'a',
			(KeyCode::S, NONE) => 's',
			(KeyCode::D, NONE) => 'd',
			(KeyCode::F, NONE) => 'f',
			(KeyCode::G, NONE) => 'g',
			(KeyCode::H, NONE) => 'h',
			(KeyCode::J, NONE) => 'j',
			(KeyCode::K, NONE) => 'k',
			(KeyCode::L, NONE) => 'l',
			(KeyCode::Ö, NONE) => 'ö',
			(KeyCode::Ä, NONE) => 'ä',
			(KeyCode::Apostrophe, NONE) => '\'',
			(KeyCode::Numpad4, NONE) => '4',
			(KeyCode::Numpad5, NONE) => '5',
			(KeyCode::Numpad6, NONE) => '6',
			(KeyCode::LessThan, NONE) => '<',
			(KeyCode::Z, NONE) => 'z',
			(KeyCode::X, NONE) => 'x',
			(KeyCode::C, NONE) => 'c',
			(KeyCode::V, NONE) => 'v',
			(KeyCode::B, NONE) => 'b',
			(KeyCode::N, NONE) => 'n',
			(KeyCode::M, NONE) => 'm',
			(KeyCode::Comma, NONE) => ',',
			(KeyCode::Period, NONE) => '.',
			(KeyCode::Dash, NONE) => '-',
			(KeyCode::Numpad1, NONE) => '1',
			(KeyCode::Numpad2, NONE) => '2',
			(KeyCode::Numpad3, NONE) => '3',
			(KeyCode::NumpadEnter, NONE) => '\n',
			(KeyCode::Space, NONE) => ' ',
			(KeyCode::Numpad0, NONE) => '0',
			(KeyCode::NumpadDecimal, NONE) => '.',

			(KeyCode::Paragraph, SHIFT) => '½',
			(KeyCode::Digit1, SHIFT) => '!',
			(KeyCode::Digit2, SHIFT) => '"',
			(KeyCode::Digit3, SHIFT) => '#',
			(KeyCode::Digit4, SHIFT) => '¤',
			(KeyCode::Digit5, SHIFT) => '%',
			(KeyCode::Digit6, SHIFT) => '&',
			(KeyCode::Digit7, SHIFT) => '/',
			(KeyCode::Digit8, SHIFT) => '(',
			(KeyCode::Digit9, SHIFT) => ')',
			(KeyCode::Digit0, SHIFT) => '=',
			(KeyCode::Plus, SHIFT) => '?',
			(KeyCode::Accent, SHIFT) => '`',
			(KeyCode::NumpadDivide, SHIFT) => '/',
			(KeyCode::NumpadMultiply, SHIFT) => '*',
			(KeyCode::NumbadSubtract, SHIFT) => '-',
			(KeyCode::Tab, SHIFT) => '\t',
			(KeyCode::Q, SHIFT) => 'Q',
			(KeyCode::W, SHIFT) => 'W',
			(KeyCode::E, SHIFT) => 'E',
			(KeyCode::R, SHIFT) => 'R',
			(KeyCode::T, SHIFT) => 'T',
			(KeyCode::Y, SHIFT) => 'Y',
			(KeyCode::U, SHIFT) => 'U',
			(KeyCode::I, SHIFT) => 'I',
			(KeyCode::O, SHIFT) => 'O',
			(KeyCode::P, SHIFT) => 'P',
			(KeyCode::Å, SHIFT) => 'Å',
			(KeyCode::Umlaut, SHIFT) => '^',
			(KeyCode::Enter, SHIFT) => '\n',
			(KeyCode::NumbadAdd, SHIFT) => '+',
			(KeyCode::A, SHIFT) => 'A',
			(KeyCode::S, SHIFT) => 'S',
			(KeyCode::D, SHIFT) => 'D',
			(KeyCode::F, SHIFT) => 'F',
			(KeyCode::G, SHIFT) => 'G',
			(KeyCode::H, SHIFT) => 'H',
			(KeyCode::J, SHIFT) => 'J',
			(KeyCode::K, SHIFT) => 'K',
			(KeyCode::L, SHIFT) => 'L',
			(KeyCode::Ö, SHIFT) => 'Ö',
			(KeyCode::Ä, SHIFT) => 'Ä',
			(KeyCode::Apostrophe, SHIFT) => '*',
			(KeyCode::LessThan, SHIFT) => '>',
			(KeyCode::Z, SHIFT) => 'Z',
			(KeyCode::X, SHIFT) => 'X',
			(KeyCode::C, SHIFT) => 'C',
			(KeyCode::V, SHIFT) => 'V',
			(KeyCode::B, SHIFT) => 'B',
			(KeyCode::N, SHIFT) => 'N',
			(KeyCode::M, SHIFT) => 'M',
			(KeyCode::Comma, SHIFT) => ';',
			(KeyCode::Period, SHIFT) => ':',
			(KeyCode::Dash, SHIFT) => '_',
			(KeyCode::NumpadEnter, SHIFT) => '\n',
			(KeyCode::Space, SHIFT) => ' ',

			(KeyCode::Digit2, ALTGR) => '@',
			(KeyCode::Digit3, ALTGR) => '£',
			(KeyCode::Digit4, ALTGR) => '$',
			(KeyCode::Digit5, ALTGR) => '€',
			(KeyCode::Digit7, ALTGR) => '{',
			(KeyCode::Digit8, ALTGR) => '[',
			(KeyCode::Digit9, ALTGR) => ']',
			(KeyCode::Digit0, ALTGR) => '}',
			(KeyCode::Plus, ALTGR) => '\\',
			(KeyCode::E, ALTGR) => '€',
			(KeyCode::Umlaut, ALTGR) => '~',
			(KeyCode::LessThan, ALTGR) => '|',
			(KeyCode::M, ALTGR) => 'µ',

			_ => return None,
		})
	}

	fn is_pressed(&self, keycode: KeyCode) -> bool {
		self.pressed_keys[keycode as usize]
	}
}

enum DriverState {
	WaitingForNewKeypress,
	InTheMiddleOfReceivingAKeypress(SVec<u8, 6>),
}

#[derive(Clone)]
pub struct KeyEvent {
	pub keycode: KeyCode,
	pub modifiers: Modifiers,
	pub char: Option<char>,
	pub state: KeyState,
}

// TODO: Add explicit discriminant values
#[derive(PartialEq, Eq, Debug, Clone, Copy)]
pub enum KeyCode {
	Unknown,

	Escape,
	F1,
	F2,
	F3,
	F4,
	F5,
	F6,
	F7,
	F8,
	F9,
	F10,
	F11,
	F12,
	PrintScreen,
	ScrollLock,
	PauseBreak,

	Paragraph,
	Digit1,
	Digit2,
	Digit3,
	Digit4,
	Digit5,
	Digit6,
	Digit7,
	Digit8,
	Digit9,
	Digit0,
	Plus,
	Accent,
	Backspace,
	Insert,
	Home,
	PageUp,
	NumLock,
	NumpadDivide,
	NumpadMultiply,
	NumbadSubtract,
	Tab,
	Q,
	W,
	E,
	R,
	T,
	Y,
	U,
	I,
	O,
	P,
	Å,
	Umlaut,
	Enter,
	Delete,
	End,
	PageDown,
	Numpad7,
	Numpad8,
	Numpad9,
	NumbadAdd,

	CapsLock,
	A,
	S,
	D,
	F,
	G,
	H,
	J,
	K,
	L,
	Ö,
	Ä,
	Apostrophe,
	Numpad4,
	Numpad5,
	Numpad6,

	LeftShift,
	LessThan,
	Z,
	X,
	C,
	V,
	B,
	N,
	M,
	Comma,
	Period,
	Dash,
	RightShift,
	Up,
	Numpad1,
	Numpad2,
	Numpad3,
	NumpadEnter,

	LeftControl,
	LeftMeta,
	LeftAlt,
	Space,
	AltGr,
	RightMeta,
	Menu,
	RightControl,
	Left,
	Down,
	Right,
	Numpad0,
	NumpadDecimal,

	VolumeUp,
	VolumeDown,
	PlayPause,
	Calculator,
	PreviousTrack,
	NextTrack,
	Mute,
}

impl KeyCode {
	fn write<W: core::fmt::Write>(&self, w: &mut W) {
		match self {
			Self::Å => write!(w, "AO"),
			Self::Ä => write!(w, "AE"),
			Self::Ö => write!(w, "OE"),
			_ => write!(w, "{:?}", self),
		}
		.unwrap()
	}
}

#[derive(Clone, Copy, PartialEq, Eq)]
pub enum KeyState {
	Pressed,
	Held,
}

#[derive(PartialEq, Eq, Clone, Copy)]
pub struct Modifiers {
	shift: bool,
	alt: bool,
	altgr: bool,
	ctrl: bool,
	meta: bool,
}

impl Modifiers {
<<<<<<< HEAD
    pub const NONE: Self = Self { shift: false, alt: false, altgr: false, ctrl: false, meta: false };
    pub const SHIFT: Self = Self { shift: true, alt: false, altgr: false, ctrl: false, meta: false };
    pub const CTRL: Self = Self { shift: false, alt: false, altgr: false, ctrl: true, meta: false };
    pub const ALT: Self = Self { shift: false, alt: true, altgr: false, ctrl: false, meta: false };
    pub const ALTGR: Self = Self { shift: false, alt: false, altgr: true, ctrl: false, meta: false };
    pub const META: Self = Self { shift: false, alt: false, altgr: false, ctrl: false, meta: true };
=======
	const ALT: Self = Self {
		shift: false,
		alt: true,
		altgr: false,
		ctrl: false,
		meta: false,
	};
	const ALTGR: Self = Self {
		shift: false,
		alt: false,
		altgr: true,
		ctrl: false,
		meta: false,
	};
	const CTRL: Self = Self {
		shift: false,
		alt: false,
		altgr: false,
		ctrl: true,
		meta: false,
	};
	const META: Self = Self {
		shift: false,
		alt: false,
		altgr: false,
		ctrl: false,
		meta: true,
	};
	const NONE: Self = Self {
		shift: false,
		alt: false,
		altgr: false,
		ctrl: false,
		meta: false,
	};
	const SHIFT: Self = Self {
		shift: true,
		alt: false,
		altgr: false,
		ctrl: false,
		meta: false,
	};
>>>>>>> 4d83596a
}

/// Be careful of deadlocks when calling this function from an interrupt handler
pub fn get_key_event() -> KeyEvent {
	while HAS_KEYEVENT_IN_BUFFER.load(Ordering::Acquire) == false {}

	let mut driver = DRIVER.lock();
	let ret = driver.keyevent_buffer.remove(0);
	if driver.keyevent_buffer.len() == 0 {
		HAS_KEYEVENT_IN_BUFFER.store(false, Ordering::Release);
	}
	ret
}

extern "x86-interrupt" fn interrupt_handler(_: InterruptStackFrame) {
	let byte = unsafe { crate::ps2::get_byte() };

	DRIVER
		.try_lock()
		.expect("PS/2 driver deadlock")
		.handle_byte(byte);

	unsafe { crate::pic::send_eoi(1) };
}<|MERGE_RESOLUTION|>--- conflicted
+++ resolved
@@ -594,14 +594,6 @@
 }
 
 impl Modifiers {
-<<<<<<< HEAD
-    pub const NONE: Self = Self { shift: false, alt: false, altgr: false, ctrl: false, meta: false };
-    pub const SHIFT: Self = Self { shift: true, alt: false, altgr: false, ctrl: false, meta: false };
-    pub const CTRL: Self = Self { shift: false, alt: false, altgr: false, ctrl: true, meta: false };
-    pub const ALT: Self = Self { shift: false, alt: true, altgr: false, ctrl: false, meta: false };
-    pub const ALTGR: Self = Self { shift: false, alt: false, altgr: true, ctrl: false, meta: false };
-    pub const META: Self = Self { shift: false, alt: false, altgr: false, ctrl: false, meta: true };
-=======
 	const ALT: Self = Self {
 		shift: false,
 		alt: true,
@@ -644,7 +636,6 @@
 		ctrl: false,
 		meta: false,
 	};
->>>>>>> 4d83596a
 }
 
 /// Be careful of deadlocks when calling this function from an interrupt handler
