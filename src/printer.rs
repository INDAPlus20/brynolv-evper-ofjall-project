use bootloader::boot_info::FrameBuffer;

use crate::svec::SVec;

/// A glyph or character is 8*16 pixels
type Glyph = [[u8; 8]; 16];

/// Monospace pixelfont made by @Elekrisk
const DEFAULT_FONT: [Glyph; 128] = unsafe { core::mem::transmute(*include_bytes!("vgafont.bin")) };

/// Zeroed glyph
const EMPTY_GLYPH: Glyph = [[0; 8]; 16];

/// Cursor
const CURSOR_GLYPH: Glyph = [
	[0; 8],
	[0; 8],
	[0; 8],
	[0; 8],
	[0; 8],
	[0; 8],
	[0; 8],
	[0; 8],
	[0; 8],
	[0; 8],
	[0; 8],
	[0; 8],
	[0x00, 0xFF, 0xFF, 0xFF, 0xFF, 0xFF, 0xFF, 0x00],
	[0; 8],
	[0; 8],
	[0; 8],
];

static mut PRINTER: Printer = unsafe { Printer::uninitialized() };

pub struct Printer {
	framebuffer: FrameBuffer,
	cursor: (usize, usize),
	font: &'static [Glyph; 128],
	initialized: bool,
	line_lengths: SVec<usize, 128>,
}

impl Printer {
	const unsafe fn uninitialized() -> Self {
		Self {
			framebuffer: core::mem::transmute([0; 16]),
			cursor: (0, 0),
			font: &DEFAULT_FONT,
			initialized: false,
			line_lengths: SVec::new(),
		}
	}

	/// Clears the screen by setting every byte to zero.
	unsafe fn clear(&mut self) {
		let (res_x, res_y, stride, bytes_per_pixel, buffer) = self.get_buffer_info();
		for y in 0..res_y {
			for x in 0..res_x {
				let i = (y * stride + x) * bytes_per_pixel;
				for b in 0..bytes_per_pixel {
					buffer[i + b] = 0;
				}
			}
		}
		self.line_lengths = SVec::new();
		self.cursor = (0, 0);
	}

<<<<<<< HEAD
    /// Replaces glyph at position with provided glyph
    unsafe fn replace_glyph_at_position(&mut self, glyph: Glyph, position: (usize, usize)) {
        let (_, _, _, bytes_per_pixel, buffer) = self.get_buffer_info();
        for y in 0..16 {
            for x in 0..8 {
                for b in 0..bytes_per_pixel {
                    let mut color = glyph[y][x];
                    if b != 2 {
                        color >>= 1;
                    }
                    buffer[buffer_offset_to_glyph_position(x, y, position) + b] = color;
                }
            }
        }
    }
=======
	/// Replaces glyph at position with provided glyph
	unsafe fn replace_glyph_at_position(&mut self, glyph: Glyph, position: (usize, usize)) {
		let (_, _, _, bytes_per_pixel, buffer) = self.get_buffer_info();
		for y in 0..16 {
			for x in 0..8 {
				let color = glyph[y][x];
				for b in 0..bytes_per_pixel {
					buffer[buffer_offset_to_glyph_position(x, y, position) + b] = color;
				}
			}
		}
	}
>>>>>>> 4d83596a

	/// Gets the glyph at position
	unsafe fn get_glyph_at_position(&mut self, position: (usize, usize)) -> Glyph {
		let mut glyph: Glyph = EMPTY_GLYPH;
		let (_, _, _, _, buffer) = self.get_buffer_info();
		for y in 0..16 {
			for x in 0..8 {
				// Since it's all gray-scale, no need to check the individual bytes.
				// TODO: Actually check individual bytes if we start doing non gray-scale.
				glyph[y][x] = buffer[buffer_offset_to_glyph_position(x, y, position)];
			}
		}
		return glyph;
	}

	/// Prints a single ASCII character at the current cursor position.
	fn print_char(&mut self, mut char: char) {
		if char as u32 > 0x7F {
			char = 0x7F as char;
		}
		let glyph = self.font[char as usize];
		let (mut cursor_x, mut cursor_y) = self.cursor;
		match char {
			'\n' => {
				unsafe {
					self.replace_glyph_at_position(EMPTY_GLYPH, (cursor_x, cursor_y));
				}
				self.line_lengths.push(cursor_x);
				cursor_y += 1;
				cursor_x = 0;
			}
			'\x08' => {
				unsafe {
					self.replace_glyph_at_position(EMPTY_GLYPH, (cursor_x, cursor_y));
				}
				if cursor_x > 0 {
					cursor_x -= 1;
					unsafe {
						self.replace_glyph_at_position(EMPTY_GLYPH, (cursor_x, cursor_y));
					}
				} else {
					if cursor_y > 0 {
						cursor_y -= 1;
						cursor_x = self.line_lengths.remove(cursor_y);
						let chars_per_line = self.framebuffer.info().horizontal_resolution / 8;
						if cursor_x >= chars_per_line {
							cursor_x -= 1;
							unsafe {
								self.replace_glyph_at_position(EMPTY_GLYPH, (cursor_x, cursor_y));
							}
						}
					}
				}
			}
			other if other < ' ' => {}
			_ => {
				unsafe { self.replace_glyph_at_position(glyph, (cursor_x, cursor_y)) }
				let chars_per_line = self.framebuffer.info().horizontal_resolution / 8;
				cursor_x += 1;
				if cursor_x >= chars_per_line {
					self.line_lengths.push(cursor_x);
					cursor_y += 1;
					cursor_x = 0;
				}
			}
		}
		let line_count = self.framebuffer.info().vertical_resolution / 16;
		if cursor_y >= line_count {
			self.scroll_down();
			cursor_y -= 1;
		}

		unsafe {
			self.replace_glyph_at_position(CURSOR_GLYPH, (cursor_x, cursor_y));
		}
		self.cursor = (cursor_x, cursor_y);
	}

	/// Scrolls down the screen one text row.
	///
	/// TODO: remember offscreen lines for later retrival.
	fn scroll_down(&mut self) {
		let (res_x, res_y, stride, bytes_per_pixel, buffer) = self.get_buffer_info();
		for y in 16..res_y {
			for x in 0..res_x {
				for b in 0..bytes_per_pixel {
					let value = buffer[(y * stride + x) * bytes_per_pixel + b];
					buffer[((y - 16) * stride + x) * bytes_per_pixel + b] = value;
				}
			}
		}
		for y in res_y - 16..res_y {
			for x in 0..res_x {
				for b in 0..bytes_per_pixel {
					buffer[(y * stride + x) * bytes_per_pixel + b] = 0;
				}
			}
		}
		self.line_lengths.remove(0);
	}

	/// Returns (x, y, stride, bytes_per_pixel, buffer)
	fn get_buffer_info(&mut self) -> (usize, usize, usize, usize, &mut [u8]) {
		(
			self.framebuffer.info().horizontal_resolution,
			self.framebuffer.info().vertical_resolution,
			self.framebuffer.info().stride,
			self.framebuffer.info().bytes_per_pixel,
			self.framebuffer.buffer_mut(),
		)
	}
}

impl core::fmt::Write for Printer {
	fn write_str(&mut self, s: &str) -> core::fmt::Result {
		unsafe {
			print_str(s);
		}
		Ok(())
	}
}

/// The offset (index) of the buffer to get to the glyph at position.
///
/// Example:
/// ```
/// let position = (pos_x,pos_y);
/// for y in 0..16 {
///    for x in 0..8 {
///        let color = /*...*/;
///        for b in 0..bytes_per_pixel {
///            buffer[buffer_offset_to_glyph_position(x, y, position)+b] = color;
///        }
///    }
/// }
/// ```
unsafe fn buffer_offset_to_glyph_position(x: usize, y: usize, position: (usize, usize)) -> usize {
	let (_, _, stride, bytes_per_pixel, _) = PRINTER.get_buffer_info();
	let (pos_x, pos_y) = position;
	((y + pos_y * 16) * stride + (x + pos_x * 8)) * bytes_per_pixel
}

/// Initializes the printer.
///
/// # Safety
///
/// `framebuffer` must be a valid framebuffer.
/// This should not be called if another call to this function has not yet returned.
///
/// Any panics before this is initialized will trigger a processor reset.
/// To avoid this, this function should be called as early as possible.
pub unsafe fn initialize(framebuffer: FrameBuffer) {
	if PRINTER.initialized {
		panic!("PRINTER already initialized!");
	}
	PRINTER.framebuffer = framebuffer;
	PRINTER.initialized = true;
}

/// Clears the screen by setting every byte in the buffer to 0 and resets the cursor.
pub unsafe fn clear() {
	if !PRINTER.initialized {
		panic!("PRINTER not initialized!");
	}
	PRINTER.clear();
}

/// Use `print!()` macro or `print_str` instead.
/*pub unsafe fn print_char(char: char) {
		PRINTER.print_char(char);
}*/

/// Prints the input string (assuming ASCII)
pub unsafe fn print_str(string: &str) {
	if !PRINTER.initialized {
		panic!("PRINTER not initialized!");
	}
	for char in string.chars() {
		PRINTER.print_char(char);
	}
}

/// Scrolls entire screen down one text row.
///
/// **WARNING** rows going offscreen are gone from memory.
pub unsafe fn scroll_down() {
	if !PRINTER.initialized {
		panic!("PRINTER not initialized!");
	}
	PRINTER.scroll_down();
	PRINTER.cursor.1 -= 1;
}

#[macro_export]
macro_rules! print {
    ($($arg:tt)*) => ($crate::printer::_print(format_args!($($arg)*)));
}

#[macro_export]
macro_rules! println {
    () => ($crate::print!("\n"));
    ($($arg:tt)*) => ($crate::print!("{}\n", format_args!($($arg)*)));
}

#[doc(hidden)]
pub fn _print(args: core::fmt::Arguments) {
	use core::fmt::Write;
	unsafe {
		PRINTER.write_fmt(args).unwrap();
	}
}<|MERGE_RESOLUTION|>--- conflicted
+++ resolved
@@ -67,23 +67,6 @@
 		self.cursor = (0, 0);
 	}
 
-<<<<<<< HEAD
-    /// Replaces glyph at position with provided glyph
-    unsafe fn replace_glyph_at_position(&mut self, glyph: Glyph, position: (usize, usize)) {
-        let (_, _, _, bytes_per_pixel, buffer) = self.get_buffer_info();
-        for y in 0..16 {
-            for x in 0..8 {
-                for b in 0..bytes_per_pixel {
-                    let mut color = glyph[y][x];
-                    if b != 2 {
-                        color >>= 1;
-                    }
-                    buffer[buffer_offset_to_glyph_position(x, y, position) + b] = color;
-                }
-            }
-        }
-    }
-=======
 	/// Replaces glyph at position with provided glyph
 	unsafe fn replace_glyph_at_position(&mut self, glyph: Glyph, position: (usize, usize)) {
 		let (_, _, _, bytes_per_pixel, buffer) = self.get_buffer_info();
@@ -96,7 +79,6 @@
 			}
 		}
 	}
->>>>>>> 4d83596a
 
 	/// Gets the glyph at position
 	unsafe fn get_glyph_at_position(&mut self, position: (usize, usize)) -> Glyph {
