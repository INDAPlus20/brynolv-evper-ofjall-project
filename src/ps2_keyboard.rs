--- conflicted
+++ resolved
@@ -440,12 +440,9 @@
 	InTheMiddleOfReceivingAKeypress(SVec<u8, 6>),
 }
 
-<<<<<<< HEAD
-#[derive(Clone)]
-=======
 /// A Key Event from the keyboard
 /// Never a release event, those are handled internally by the driver.
->>>>>>> b04d5b79
+#[derive(Clone)]
 pub struct KeyEvent {
 	/// The `KeyCode` of the event
 	pub keycode: KeyCode,
