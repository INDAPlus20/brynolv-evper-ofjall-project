<<<<<<< HEAD
use core::{fmt::Write, mem::MaybeUninit, ops::{Index, IndexMut}};


=======
use core::{
	convert::TryFrom,
	fmt::{Debug, Display},
	mem::MaybeUninit,
	ops::{Index, IndexMut},
};
>>>>>>> 4d83596a

pub struct SVec<T, const N: usize> {
	inner: [MaybeUninit<T>; N],
	length: usize,
}

impl<T: Debug, const N: usize> Debug for SVec<T, N> {
	fn fmt(&self, f: &mut core::fmt::Formatter<'_>) -> core::fmt::Result {
		write!(f, "{:?}", self.get_slice())
	}
}

impl<T, const N: usize> SVec<T, N> {
<<<<<<< HEAD
    pub const fn new() -> Self {
        Self {
            inner: MaybeUninit::uninit_array(),
            length: 0,
        }
    }

}

impl<T: Copy, const N: usize> SVec<T, N> {
    pub fn with_length(val: T, length: usize) -> Self {
        assert!(length <= N);
        let mut s = Self::new();
        for _ in 0..length {
            s.push(val);
        }
        s
    }
}

impl<T, const N: usize> SVec<T, N> {
    pub fn len(&self) -> usize {
        self.length
    }

    pub fn capacity(&self) -> usize {
        N
    }

    pub fn push(&mut self, value: T) {
        self.inner[self.length] = MaybeUninit::new(value);
        self.length += 1;
    }

    pub fn pop(&mut self) -> Option<T> {
        if self.length > 0 {
            self.length -= 1;
            Some(unsafe { self.inner[self.length].assume_init_read() })
        } else {
            None
        }
    }

    pub fn remove(&mut self, index: usize) -> T {
        if index >= self.length {
            panic!("Index out of bounds");
        }

        unsafe {
            let t = core::ptr::read(&self.inner[index]).assume_init();
            if index + 1 < self.length {
                core::ptr::copy(&self.inner[index + 1], &mut self.inner[index], self.length - index - 1);
            }
            self.length -= 1;
            t
        }
    }

    pub fn insert(&mut self, index: usize, value: T) {
        if index > self.len() {
            panic!("Index out of bounds")
        } else if index == self.len() {
            self.push(value);
        } else {
            unsafe {
                core::ptr::copy(&self.inner[index], &mut self.inner[index + 1], self.len() - index);
            }
            self.inner[index] = MaybeUninit::new(value);
            self.length += 1;
        }
    }

    pub fn clear(&mut self) {
        while self.length > 0 {
            self.length -= 1;
            unsafe {
                self.inner[self.length].assume_init_drop();
            }
        }
    }

    pub fn clear_without_drop(&mut self) {
        self.length = 0;
    }

    pub fn get_slice(&self) -> &[T] {
        unsafe { core::mem::transmute(&self.inner[..self.length]) }
    }

    pub fn get_slice_mut(&mut self) -> &mut [T] {
        unsafe { core::mem::transmute(&mut self.inner[..self.length]) }
    }
}

impl<T, const N: usize> Index<usize> for SVec<T, N> {
    type Output = T;

    fn index(&self, index: usize) -> &Self::Output {
        if index >= self.length {
            panic!(
                "Index out of bounds; index was {}, length was {}",
                index,
                self.length
            );
        } else {
            unsafe { self.inner[index].assume_init_ref() }
        }
    }
}

impl<T, const N: usize> IndexMut<usize> for SVec<T, N> {
    fn index_mut(&mut self, index: usize) -> &mut Self::Output {
        if index >= self.length {
            panic!(
                "Index out of bounds; index was {}, length was {}",
                index,
                self.length
            );
        } else {
            unsafe { self.inner[index].assume_init_mut() }
        }
    }
=======
	pub const fn new() -> Self {
		Self {
			inner: MaybeUninit::uninit_array(),
			length: 0,
		}
	}
}

impl<T, const N: usize> SVec<T, N> {
	pub fn len(&self) -> usize {
		self.length
	}

	pub fn capacity(&self) -> usize {
		N
	}

	pub fn push(&mut self, value: T) {
		self.inner[self.length] = MaybeUninit::new(value);
		self.length += 1;
	}

	pub fn pop(&mut self) -> Option<T> {
		if self.length > 0 {
			self.length -= 1;
			Some(unsafe { self.inner[self.length].assume_init_read() })
		} else {
			None
		}
	}

	pub fn remove(&mut self, index: usize) -> T {
		if index >= self.length {
			panic!("Index out of bounds");
		}

		unsafe {
			let t = core::ptr::read(&self.inner[index]).assume_init();
			if index + 1 < self.length {
				core::ptr::copy(
					&self.inner[index + 1],
					&mut self.inner[index],
					self.length - index - 1,
				);
			}
			self.length -= 1;
			t
		}
	}

	pub fn get_slice(&self) -> &[T] {
		unsafe { core::mem::transmute(&self.inner[..self.length]) }
	}

	pub fn get_slice_mut(&mut self) -> &mut [T] {
		unsafe { core::mem::transmute(&mut self.inner[..self.length]) }
	}
}

impl<T, const N: usize> Index<usize> for SVec<T, N> {
	type Output = T;

	fn index(&self, index: usize) -> &Self::Output {
		if index >= self.length {
			panic!(
				"Index out of bounds; index was {}, max was {}",
				index,
				self.length - 1
			);
		} else {
			unsafe { self.inner[index].assume_init_ref() }
		}
	}
}

impl<T, const N: usize> IndexMut<usize> for SVec<T, N> {
	fn index_mut(&mut self, index: usize) -> &mut Self::Output {
		if index >= self.length {
			panic!(
				"Index out of bounds; index was {}, max was {}",
				index,
				self.length - 1
			);
		} else {
			unsafe { self.inner[index].assume_init_mut() }
		}
	}
>>>>>>> 4d83596a
}

impl<T: Clone, const N: usize> Clone for SVec<T, N> {
	fn clone(&self) -> Self {
		let mut ret = SVec::new();
		for i in self.get_slice() {
			ret.push(i.clone());
		}
		ret
	}
}

impl<T, const N: usize> Drop for SVec<T, N> {
<<<<<<< HEAD
    fn drop(&mut self) {
        for item in self.get_slice_mut() {
            core::mem::drop(item);
        }
    }
}

impl<const N: usize> Write for SVec<char, N> {
    fn write_str(&mut self, s: &str) -> core::fmt::Result {
        for c in s.chars() {
            self.push(c);
        }
        Ok(())
    }
}

impl<const N: usize> Write for SVec<u8, N> {
    fn write_str(&mut self, s: &str) -> core::fmt::Result {
        for b in s.bytes() {
            self.push(b);
        }
        Ok(())
    }
=======
	fn drop(&mut self) {
		for item in self.get_slice_mut() {
			core::mem::drop(item);
		}
	}
}

impl<const N: usize> SVec<u8, N> {
	/// Get the `str` value of this `SVec`, interpretted as UTF-8 meaning compatibility with ASCII.
	pub fn to_str(&self) -> &str {
		if self.length == 0 {
			return "";
		}
		core::str::from_utf8(self.get_slice()).unwrap()
	}
}

#[rustfmt::skip]
impl<const N: usize> SVec<char, N> where [(); N * 4]: {
	/// Converts the `char`s into `u8`s one-by-one.
	pub fn to_u8(&self) -> SVec<u8, { N * 4 }> {
		let slice = self.get_slice();
		let mut ret = SVec::new();

		for c in slice {
			let mut buf = [0; 4];
			let s = c.encode_utf8(&mut buf);
			for b in s.bytes() {
				ret.push(b);
			}
		}
		ret
	}
}

impl<T: Clone, const N: usize> TryFrom<&[T]> for SVec<T, N> {
	type Error = ();

	fn try_from(value: &[T]) -> Result<Self, Self::Error> {
		if value.len() > N {
			return Err(());
		}

		let mut svec = SVec::new();

		for val in value {
			svec.push(val.clone());
		}

		Ok(svec)
	}
}

impl<const N: usize> Display for SVec<u8, N> {
	fn fmt(&self, f: &mut core::fmt::Formatter<'_>) -> core::fmt::Result {
		write!(f, "{}", self.to_str())
	}
>>>>>>> 4d83596a
}<|MERGE_RESOLUTION|>--- conflicted
+++ resolved
@@ -1,15 +1,9 @@
-<<<<<<< HEAD
-use core::{fmt::Write, mem::MaybeUninit, ops::{Index, IndexMut}};
-
-
-=======
 use core::{
 	convert::TryFrom,
 	fmt::{Debug, Display},
 	mem::MaybeUninit,
 	ops::{Index, IndexMut},
 };
->>>>>>> 4d83596a
 
 pub struct SVec<T, const N: usize> {
 	inner: [MaybeUninit<T>; N],
@@ -23,130 +17,6 @@
 }
 
 impl<T, const N: usize> SVec<T, N> {
-<<<<<<< HEAD
-    pub const fn new() -> Self {
-        Self {
-            inner: MaybeUninit::uninit_array(),
-            length: 0,
-        }
-    }
-
-}
-
-impl<T: Copy, const N: usize> SVec<T, N> {
-    pub fn with_length(val: T, length: usize) -> Self {
-        assert!(length <= N);
-        let mut s = Self::new();
-        for _ in 0..length {
-            s.push(val);
-        }
-        s
-    }
-}
-
-impl<T, const N: usize> SVec<T, N> {
-    pub fn len(&self) -> usize {
-        self.length
-    }
-
-    pub fn capacity(&self) -> usize {
-        N
-    }
-
-    pub fn push(&mut self, value: T) {
-        self.inner[self.length] = MaybeUninit::new(value);
-        self.length += 1;
-    }
-
-    pub fn pop(&mut self) -> Option<T> {
-        if self.length > 0 {
-            self.length -= 1;
-            Some(unsafe { self.inner[self.length].assume_init_read() })
-        } else {
-            None
-        }
-    }
-
-    pub fn remove(&mut self, index: usize) -> T {
-        if index >= self.length {
-            panic!("Index out of bounds");
-        }
-
-        unsafe {
-            let t = core::ptr::read(&self.inner[index]).assume_init();
-            if index + 1 < self.length {
-                core::ptr::copy(&self.inner[index + 1], &mut self.inner[index], self.length - index - 1);
-            }
-            self.length -= 1;
-            t
-        }
-    }
-
-    pub fn insert(&mut self, index: usize, value: T) {
-        if index > self.len() {
-            panic!("Index out of bounds")
-        } else if index == self.len() {
-            self.push(value);
-        } else {
-            unsafe {
-                core::ptr::copy(&self.inner[index], &mut self.inner[index + 1], self.len() - index);
-            }
-            self.inner[index] = MaybeUninit::new(value);
-            self.length += 1;
-        }
-    }
-
-    pub fn clear(&mut self) {
-        while self.length > 0 {
-            self.length -= 1;
-            unsafe {
-                self.inner[self.length].assume_init_drop();
-            }
-        }
-    }
-
-    pub fn clear_without_drop(&mut self) {
-        self.length = 0;
-    }
-
-    pub fn get_slice(&self) -> &[T] {
-        unsafe { core::mem::transmute(&self.inner[..self.length]) }
-    }
-
-    pub fn get_slice_mut(&mut self) -> &mut [T] {
-        unsafe { core::mem::transmute(&mut self.inner[..self.length]) }
-    }
-}
-
-impl<T, const N: usize> Index<usize> for SVec<T, N> {
-    type Output = T;
-
-    fn index(&self, index: usize) -> &Self::Output {
-        if index >= self.length {
-            panic!(
-                "Index out of bounds; index was {}, length was {}",
-                index,
-                self.length
-            );
-        } else {
-            unsafe { self.inner[index].assume_init_ref() }
-        }
-    }
-}
-
-impl<T, const N: usize> IndexMut<usize> for SVec<T, N> {
-    fn index_mut(&mut self, index: usize) -> &mut Self::Output {
-        if index >= self.length {
-            panic!(
-                "Index out of bounds; index was {}, length was {}",
-                index,
-                self.length
-            );
-        } else {
-            unsafe { self.inner[index].assume_init_mut() }
-        }
-    }
-=======
 	pub const fn new() -> Self {
 		Self {
 			inner: MaybeUninit::uninit_array(),
@@ -234,7 +104,6 @@
 			unsafe { self.inner[index].assume_init_mut() }
 		}
 	}
->>>>>>> 4d83596a
 }
 
 impl<T: Clone, const N: usize> Clone for SVec<T, N> {
@@ -248,31 +117,6 @@
 }
 
 impl<T, const N: usize> Drop for SVec<T, N> {
-<<<<<<< HEAD
-    fn drop(&mut self) {
-        for item in self.get_slice_mut() {
-            core::mem::drop(item);
-        }
-    }
-}
-
-impl<const N: usize> Write for SVec<char, N> {
-    fn write_str(&mut self, s: &str) -> core::fmt::Result {
-        for c in s.chars() {
-            self.push(c);
-        }
-        Ok(())
-    }
-}
-
-impl<const N: usize> Write for SVec<u8, N> {
-    fn write_str(&mut self, s: &str) -> core::fmt::Result {
-        for b in s.bytes() {
-            self.push(b);
-        }
-        Ok(())
-    }
-=======
 	fn drop(&mut self) {
 		for item in self.get_slice_mut() {
 			core::mem::drop(item);
@@ -330,5 +174,4 @@
 	fn fmt(&self, f: &mut core::fmt::Formatter<'_>) -> core::fmt::Result {
 		write!(f, "{}", self.to_str())
 	}
->>>>>>> 4d83596a
 }